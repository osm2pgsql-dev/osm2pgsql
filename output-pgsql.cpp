--- conflicted
+++ resolved
@@ -76,66 +76,8 @@
 };
 #define NUM_FLAGS ((signed)(sizeof(tagflags) / sizeof(tagflags[0])))
 
-<<<<<<< HEAD
-int read_style_file( const char *filename, export_list *exlist )
-=======
-/* Escape data appropriate to the type */
-void escape_type(buffer &sql, const char *value, const char *type) {
-  int items;
-
-  if ( !strcmp(type, "int4") ) {
-    int from, to;
-    /* For integers we take the first number, or the average if it's a-b */
-    items = sscanf(value, "%d-%d", &from, &to);
-    if ( items == 1 ) {
-      sql.printf("%d", from);
-    } else if ( items == 2 ) {
-      sql.printf("%d", (from + to) / 2);
-    } else {
-      sql.printf("\\N");
-    }
-  } else {
-    /*
-    try to "repair" real values as follows:
-      * assume "," to be a decimal mark which need to be replaced by "."
-      * like int4 take the first number, or the average if it's a-b
-      * assume SI unit (meters)
-      * convert feet to meters (1 foot = 0.3048 meters)
-      * reject anything else
-    */
-    if ( !strcmp(type, "real") ) {
-      int i,slen;
-      float from,to;
-
-      // we're just using sql as a temporary buffer here.
-      sql.cpy(value);
-
-      slen=sql.len();
-      for (i=0;i<slen;i++) if (sql.buf[i]==',') sql.buf[i]='.';
-
-      items = sscanf(sql.buf, "%f-%f", &from, &to);
-      if ( items == 1 ) {
-    if ((sql.buf[slen-2]=='f') && (sql.buf[slen-1]=='t')) {
-      from*=0.3048;
-    }
-    sql.printf("%f", from);
-      } else if ( items == 2 ) {
-    if ((sql.buf[slen-2]=='f') && (sql.buf[slen-1]=='t')) {
-      from*=0.3048;
-      to*=0.3048;
-    }
-    sql.printf("%f", (from + to) / 2);
-      } else {
-    sql.printf("\\N");
-      }
-    } else {
-      escape(sql, value);
-    }
-  }
-}
-
 int read_style_file( const std::string &filename, export_list *exlist )
->>>>>>> 3b17ba6d
+
 {
   FILE *in;
   int lineno = 0;
@@ -281,31 +223,7 @@
     if (filter) return 1;
 
     expire->from_bbox(node_lon, node_lat, node_lon, node_lat);
-<<<<<<< HEAD
     m_tables[t_point]->write_node(id, tags, node_lat, node_lon, sql);
-=======
-    sql.printf("%" PRIdOSMID "\t", id);
-    m_tables[t_point]->copy_to_table(sql.buf);
-
-    export_tags(t_point, OSMTYPE_NODE, tags, sql);
-    
-    /* hstore columns */
-    m_tables[t_point]->write_hstore_columns(tags, sql);
-    
-    /* check if a regular hstore is requested */
-    if (m_options.enable_hstore)
-        m_tables[t_point]->write_hstore(tags, sql);
-    
-#ifdef FIXED_POINT
-    // guarantee that we use the same values as in the node cache
-    node_lon = util::fix_to_double(util::double_to_fix(node_lon, m_options.scale), m_options.scale);
-    node_lat = util::fix_to_double(util::double_to_fix(node_lat, m_options.scale), m_options.scale);
-#endif
-
-    sql.printf("SRID=%d;POINT(%.15g %.15g)", SRID, node_lon, node_lat);
-    m_tables[t_point]->copy_to_table(sql.buf);
-    m_tables[t_point]->copy_to_table("\n");
->>>>>>> 3b17ba6d
 
     return 0;
 }
@@ -324,58 +242,6 @@
 
     return 0;
 }*/
-
-<<<<<<< HEAD
-=======
-void output_pgsql_t::export_tags(const table_id table, OsmType info_table, struct keyval *tags, struct buffer &sql) {
-    std::vector<taginfo> &infos = m_export_list->get(info_table);
-    for (int i=0; i < infos.size(); i++) {
-        taginfo &info = infos[i];
-        if (info.flags & FLAG_DELETE)
-            continue;
-        if ((info.flags & FLAG_PHSTORE) == FLAG_PHSTORE)
-            continue;
-        struct keyval *tag = NULL;
-        if ((tag = getTag(tags, info.name.c_str())))
-        {
-            escape_type(sql, tag->value, info.type.c_str());
-            info.count++;
-            if (m_options.enable_hstore==HSTORE_NORM)
-                tag->has_column=1;
-        }
-        else
-            sql.printf("\\N");
-
-        m_tables[table]->copy_to_table(sql.buf);
-        m_tables[table]->copy_to_table("\t");
-    }
-}
-
-void output_pgsql_t::write_wkts(const table_id table, osmid_t id, struct keyval *tags, const char *wkt, struct buffer &sql)
-{
-    int j;
-    struct keyval *tag;
-
-    sql.printf("%" PRIdOSMID "\t", id);
-    m_tables[table]->copy_to_table(sql.buf);
-
-    export_tags(table, OSMTYPE_WAY, tags, sql);
-
-    /* hstore columns */
-    m_tables[table]->write_hstore_columns(tags, sql);
-
-    /* check if a regular hstore is requested */
-    if (m_options.enable_hstore)
-        m_tables[table]->write_hstore(tags, sql);
-
-    sql.printf("SRID=%d;", SRID);
-    m_tables[table]->copy_to_table(sql.buf);
-    m_tables[table]->copy_to_table(wkt);
-    m_tables[table]->copy_to_table("\n");
-}
-
-
->>>>>>> 3b17ba6d
 
 /*
 COPY planet_osm (osm_id, name, place, landuse, leisure, "natural", man_made, waterway, highway, railway, amenity, tourism, learning, bu
@@ -573,7 +439,7 @@
 
     //for each table
     m_tables.reserve(NUM_TABLES);
-<<<<<<< HEAD
+
     for (int i=0; i<NUM_TABLES; i++) {
 
         //figure out the columns this table needs
@@ -583,155 +449,16 @@
         for(std::vector<taginfo>::const_iterator info = infos.begin(); info != infos.end(); ++info)
         {
             if( info->flags & FLAG_DELETE )
-=======
-    m_tables.push_back(boost::shared_ptr<table_t>(new table_t("%s_point",   "POINT", SRID, m_options.enable_hstore, m_options.hstore_columns)));
-    m_tables.push_back(boost::shared_ptr<table_t>(new table_t("%s_line",    "LINESTRING", SRID, m_options.enable_hstore, m_options.hstore_columns)));
-    // Actually POLGYON & MULTIPOLYGON but no way to limit to just these two
-    m_tables.push_back(boost::shared_ptr<table_t>(new table_t("%s_polygon", "GEOMETRY", SRID, m_options.enable_hstore, m_options.hstore_columns)));
-    m_tables.push_back(boost::shared_ptr<table_t>(new table_t("%s_roads",   "LINESTRING", SRID, m_options.enable_hstore, m_options.hstore_columns)));
-
-    unsigned int sql_len = 2048;
-    char *sql = (char *)malloc(sql_len);
-    assert(sql);
-
-    for (int i=0; i<NUM_TABLES; i++) {
-        /* Substitute prefix into name of table */
-        char *temp = (char *)malloc( m_options.prefix.size() + strlen(m_tables[i]->name) + 1 );
-        sprintf( temp, m_tables[i]->name, m_options.prefix.c_str() );
-        m_tables[i]->name = temp;
-
-
-        fprintf(stderr, "Setting up table: %s\n", m_tables[i]->name);
-        m_tables[i]->connect(m_options.conninfo.c_str());
-        PGconn *sql_conn = m_tables[i]->sql_conn;
-
-        if (!m_options.append) {
-            pgsql_exec(sql_conn, PGRES_COMMAND_OK, "DROP TABLE IF EXISTS %s", m_tables[i]->name);
-        }
-        else
-        {
-            sprintf(sql, "SELECT srid FROM geometry_columns WHERE f_table_name='%s';", m_tables[i]->name);
-            PGresult   *res = PQexec(sql_conn, sql);
-            if (!((PQntuples(res) == 1) && (PQnfields(res) == 1)))
-            {
-                fprintf(stderr, "Problem reading geometry information for table %s - does it exist?\n", m_tables[i]->name);
-                util::exit_nicely();
-            }
-            int their_srid = atoi(PQgetvalue(res, 0, 0));
-            PQclear(res);
-            if (their_srid != SRID)
-            {
-                fprintf(stderr, "SRID mismatch: cannot append to table %s (SRID %d) using selected SRID %d\n", m_tables[i]->name, their_srid, SRID);
-                util::exit_nicely();
-            }
-        }
-
-        /* These _tmp tables can be left behind if we run out of disk space */
-        pgsql_exec(sql_conn, PGRES_COMMAND_OK, "DROP TABLE IF EXISTS %s_tmp", m_tables[i]->name);
-
-        pgsql_exec(sql_conn, PGRES_COMMAND_OK, "BEGIN");
-
-        OsmType type = (i == t_point)?OSMTYPE_NODE:OSMTYPE_WAY;
-        const std::vector<taginfo> &infos = m_export_list->get(type);
-        int numTags = infos.size();
-        char tmp[256];
-        if (!m_options.append) {
-            sprintf(sql, "CREATE TABLE %s ( osm_id " POSTGRES_OSMID_TYPE, m_tables[i]->name );
-            for (int j=0; j < numTags; j++) {
-                const taginfo &info = infos[j];
-                if( info.flags & FLAG_DELETE )
-                    continue;
-                if( (info.flags & FLAG_PHSTORE ) == FLAG_PHSTORE)
-                    continue;
-                sprintf(tmp, ",\"%s\" %s", info.name.c_str(), info.type.c_str());
-                if (strlen(sql) + strlen(tmp) + 1 > sql_len) {
-                    sql_len *= 2;
-                    sql = (char *)realloc(sql, sql_len);
-                    assert(sql);
-                }
-                strcat(sql, tmp);
-            }
-            for(std::vector<std::string>::const_iterator h_column = m_options.hstore_columns.begin(); h_column != m_options.hstore_columns.end(); ++h_column)
-            {
-                strcat(sql, ",\"");
-                strcat(sql, h_column->c_str());
-                strcat(sql, "\" hstore ");
-            }
-            if (m_options.enable_hstore) {
-                strcat(sql, ",tags hstore");
-            } 
-            strcat(sql, ")");
-            if (m_options.tblsmain_data) {
-                sprintf(sql + strlen(sql), " TABLESPACE %s", m_options.tblsmain_data->c_str());
-            }
-            strcat(sql, "\n");
-
-            pgsql_exec(sql_conn, PGRES_COMMAND_OK, "%s", sql);
-            pgsql_exec(sql_conn, PGRES_TUPLES_OK, "SELECT AddGeometryColumn('%s', 'way', %d, '%s', 2 );\n",
-                        m_tables[i]->name, SRID, m_tables[i]->type );
-            pgsql_exec(sql_conn, PGRES_COMMAND_OK, "ALTER TABLE %s ALTER COLUMN way SET NOT NULL;\n", m_tables[i]->name);
-            /* slim mode needs this to be able to apply diffs */
-            if (m_options.slim && !m_options.droptemp) {
-                sprintf(sql, "CREATE INDEX %s_pkey ON %s USING BTREE (osm_id)",  m_tables[i]->name, m_tables[i]->name);
-                if (m_options.tblsmain_index) {
-                    sprintf(sql + strlen(sql), " TABLESPACE %s\n", m_options.tblsmain_index->c_str());
-                }
-	            pgsql_exec(sql_conn, PGRES_COMMAND_OK, "%s", sql);
-            }
-        } else {
-            /* Add any new columns referenced in the default.style */
-            PGresult *res;
-            sprintf(sql, "SELECT * FROM %s LIMIT 0;\n", m_tables[i]->name);
-            res = PQexec(sql_conn, sql);
-            if (PQresultStatus(res) != PGRES_TUPLES_OK) {
-                fprintf(stderr, "Error, failed to query table %s\n%s\n", m_tables[i]->name, sql);
-                util::exit_nicely();
-            }
-            for (int j=0; j < numTags; j++) {
-                const taginfo &info = infos[j];
-                if( info.flags & FLAG_DELETE )
-                    continue;
-                if( (info.flags & FLAG_PHSTORE) == FLAG_PHSTORE)
-                    continue;
-                sprintf(tmp, "\"%s\"", info.name.c_str());
-                if (PQfnumber(res, tmp) < 0) {
-#if 0
-                    fprintf(stderr, "Append failed. Column \"%s\" is missing from \"%s\"\n", info.name.c_str(), m_tables[i]->name);
-                    util::exit_nicely();
-#else
-                    fprintf(stderr, "Adding new column \"%s\" to \"%s\"\n", info.name.c_str(), m_tables[i]->name);
-                    pgsql_exec(sql_conn, PGRES_COMMAND_OK, "ALTER TABLE %s ADD COLUMN \"%s\" %s;\n", m_tables[i]->name, info.name.c_str(), info.type.c_str());
-#endif
-                }
-                /* Note: we do not verify the type or delete unused columns */
-            }
-
-            PQclear(res);
-
-            /* change the type of the geometry column if needed - this can only change to a more permisive type */
-        }
-        pgsql_exec(sql_conn, PGRES_COMMAND_OK, "PREPARE get_wkt (" POSTGRES_OSMID_TYPE ") AS SELECT ST_AsText(way) FROM %s WHERE osm_id = $1;\n", m_tables[i]->name);
-        
-        /* Generate column list for COPY */
-        strcpy(sql, "osm_id");
-        for (int j=0; j < numTags; j++) {
-            const taginfo &info = infos[j];
-            if( info.flags & FLAG_DELETE )
->>>>>>> 3b17ba6d
                 continue;
             if( (info->flags & FLAG_PHSTORE ) == FLAG_PHSTORE)
                 continue;
             columns.push_back(std::pair<std::string, std::string>(info->name, info->type));
         }
 
-<<<<<<< HEAD
         //figure out what name we are using for this and what type
-        std::string name(m_options->prefix ? m_options->prefix : "");
+        std::string name = m_options.prefix;
         std::string type;
         switch(i)
-=======
-        for(std::vector<std::string>::const_iterator h_column = m_options.hstore_columns.begin(); h_column != m_options.hstore_columns.end(); ++h_column)
->>>>>>> 3b17ba6d
         {
             case t_point:
                 name += "_point";
@@ -753,30 +480,21 @@
                 //TODO: error message about coding error
                 util::exit_nicely();
         }
-<<<<<<< HEAD
-=======
-    
-        if (m_options.enable_hstore)
-            strcat(sql,",tags");
-
-        m_tables[i]->columns = strdup(sql);
-        pgsql_exec(sql_conn, PGRES_COPY_IN, "COPY %s (%s,way) FROM STDIN", m_tables[i]->name, m_tables[i]->columns);
->>>>>>> 3b17ba6d
 
         //tremble in awe of this massive constructor! seriously we are trying to avoid passing an
         //options object because we want to make use of the table_t in output_mutli_t which could
         //have a different tablespace/hstores/etc per table
         m_tables.push_back(boost::shared_ptr<table_t>(
             new table_t(
-                name.c_str(), type.c_str(), columns, m_options->hstore_columns, SRID, m_options->scale,
-                m_options->append, m_options->slim, m_options->droptemp, m_options->enable_hstore,
-                m_options->tblsmain_data, m_options->tblsmain_index
+                name, type, columns, m_options.hstore_columns, SRID, m_options.scale,
+                m_options.append, m_options.slim, m_options.droptemp, m_options.enable_hstore,
+                m_options.tblsmain_data, m_options.tblsmain_index
             )
         ));
 
         //TODO: move this to the constructor and allow it to throw
         //setup the table in postgres
-        m_tables.back()->setup(m_options->conninfo);
+        m_tables.back()->setup(m_options.conninfo);
     }
 
     return 0;
@@ -800,57 +518,32 @@
     {
         time_t start, end;
         time(&start);
-<<<<<<< HEAD
+
         fprintf(stderr, "Sorting data and creating indexes for %s\n", table->name.c_str());
         pgsql_exec(sql_conn, PGRES_COMMAND_OK, "ANALYZE %s;\n", table->name.c_str());
         fprintf(stderr, "Analyzing %s finished\n", table->name.c_str());
-        if (m_options->tblsmain_data) {
-            pgsql_exec(sql_conn, PGRES_COMMAND_OK, "CREATE TABLE %s_tmp "
-                        "TABLESPACE %s AS SELECT * FROM %s ORDER BY way;\n",
-                        table->name.c_str(), m_options->tblsmain_data, table->name.c_str());
-=======
-        fprintf(stderr, "Sorting data and creating indexes for %s\n", table->name);
-        pgsql_exec(sql_conn, PGRES_COMMAND_OK, "ANALYZE %s;\n", table->name);
-        fprintf(stderr, "Analyzing %s finished\n", table->name);
         if (m_options.tblsmain_data) {
             pgsql_exec(sql_conn, PGRES_COMMAND_OK, "CREATE TABLE %s_tmp "
                         "TABLESPACE %s AS SELECT * FROM %s ORDER BY way;\n",
-                        table->name, m_options.tblsmain_data->c_str(), table->name);
->>>>>>> 3b17ba6d
+                        table->name.c_str(), m_options.tblsmain_data->c_str(), table->name.c_str());
         } else {
             pgsql_exec(sql_conn, PGRES_COMMAND_OK, "CREATE TABLE %s_tmp AS SELECT * FROM %s ORDER BY way;\n", table->name.c_str(), table->name.c_str());
         }
-<<<<<<< HEAD
+
         pgsql_exec(sql_conn, PGRES_COMMAND_OK, "DROP TABLE %s;\n", table->name.c_str());
         pgsql_exec(sql_conn, PGRES_COMMAND_OK, "ALTER TABLE %s_tmp RENAME TO %s;\n", table->name.c_str(), table->name.c_str());
         fprintf(stderr, "Copying %s to cluster by geometry finished\n", table->name.c_str());
         fprintf(stderr, "Creating geometry index on  %s\n", table->name.c_str());
-        if (m_options->tblsmain_index) {
-            /* Use fillfactor 100 for un-updatable imports */
-            if (m_options->slim && !m_options->droptemp) {
-                pgsql_exec(sql_conn, PGRES_COMMAND_OK, "CREATE INDEX %s_index ON %s USING GIST (way) TABLESPACE %s;\n", table->name.c_str(), table->name.c_str(), m_options->tblsmain_index);
-            } else {
-                pgsql_exec(sql_conn, PGRES_COMMAND_OK, "CREATE INDEX %s_index ON %s USING GIST (way) WITH (FILLFACTOR=100) TABLESPACE %s;\n", table->name.c_str(), table->name.c_str(), m_options->tblsmain_index);
-            }
-        } else {
-            if (m_options->slim && !m_options->droptemp) {
-                pgsql_exec(sql_conn, PGRES_COMMAND_OK, "CREATE INDEX %s_index ON %s USING GIST (way);\n", table->name.c_str(), table->name.c_str());
-=======
-        pgsql_exec(sql_conn, PGRES_COMMAND_OK, "DROP TABLE %s;\n", table->name);
-        pgsql_exec(sql_conn, PGRES_COMMAND_OK, "ALTER TABLE %s_tmp RENAME TO %s;\n", table->name, table->name);
-        fprintf(stderr, "Copying %s to cluster by geometry finished\n", table->name);
-        fprintf(stderr, "Creating geometry index on  %s\n", table->name);
         if (m_options.tblsmain_index) {
             /* Use fillfactor 100 for un-updatable imports */
             if (m_options.slim && !m_options.droptemp) {
-                pgsql_exec(sql_conn, PGRES_COMMAND_OK, "CREATE INDEX %s_index ON %s USING GIST (way) TABLESPACE %s;\n", table->name, table->name, m_options.tblsmain_index->c_str());
+                pgsql_exec(sql_conn, PGRES_COMMAND_OK, "CREATE INDEX %s_index ON %s USING GIST (way) TABLESPACE %s;\n", table->name.c_str(), table->name.c_str(), m_options.tblsmain_index->c_str());
             } else {
-                pgsql_exec(sql_conn, PGRES_COMMAND_OK, "CREATE INDEX %s_index ON %s USING GIST (way) WITH (FILLFACTOR=100) TABLESPACE %s;\n", table->name, table->name, m_options.tblsmain_index->c_str());
+                pgsql_exec(sql_conn, PGRES_COMMAND_OK, "CREATE INDEX %s_index ON %s USING GIST (way) WITH (FILLFACTOR=100) TABLESPACE %s;\n", table->name.c_str(), table->name.c_str(), m_options.tblsmain_index->c_str());
             }
         } else {
             if (m_options.slim && !m_options.droptemp) {
-                pgsql_exec(sql_conn, PGRES_COMMAND_OK, "CREATE INDEX %s_index ON %s USING GIST (way);\n", table->name, table->name);
->>>>>>> 3b17ba6d
+                pgsql_exec(sql_conn, PGRES_COMMAND_OK, "CREATE INDEX %s_index ON %s USING GIST (way);\n", table->name.c_str(), table->name.c_str());
             } else {
                 pgsql_exec(sql_conn, PGRES_COMMAND_OK, "CREATE INDEX %s_index ON %s USING GIST (way) WITH (FILLFACTOR=100);\n", table->name.c_str(), table->name.c_str());
             }
@@ -859,84 +552,46 @@
         /* slim mode needs this to be able to apply diffs */
         if (m_options.slim && !m_options.droptemp)
         {
-<<<<<<< HEAD
             fprintf(stderr, "Creating osm_id index on  %s\n", table->name.c_str());
-            if (m_options->tblsmain_index) {
-                pgsql_exec(sql_conn, PGRES_COMMAND_OK, "CREATE INDEX %s_pkey ON %s USING BTREE (osm_id) TABLESPACE %s;\n", table->name.c_str(), table->name.c_str(), m_options->tblsmain_index);
-=======
-            fprintf(stderr, "Creating osm_id index on  %s\n", table->name);
             if (m_options.tblsmain_index) {
-                pgsql_exec(sql_conn, PGRES_COMMAND_OK, "CREATE INDEX %s_pkey ON %s USING BTREE (osm_id) TABLESPACE %s;\n", table->name, table->name, m_options.tblsmain_index->c_str());
->>>>>>> 3b17ba6d
+                pgsql_exec(sql_conn, PGRES_COMMAND_OK, "CREATE INDEX %s_pkey ON %s USING BTREE (osm_id) TABLESPACE %s;\n", table->name.c_str(), table->name.c_str(), m_options.tblsmain_index->c_str());
             } else {
                 pgsql_exec(sql_conn, PGRES_COMMAND_OK, "CREATE INDEX %s_pkey ON %s USING BTREE (osm_id);\n", table->name.c_str(), table->name.c_str());
             }
         }
         /* Create hstore index if selected */
-<<<<<<< HEAD
-        if (m_options->enable_hstore_index) {
+        if (m_options.enable_hstore_index) {
             fprintf(stderr, "Creating hstore indexes on  %s\n", table->name.c_str());
-            if (m_options->tblsmain_index) {
-                if (HSTORE_NONE != (m_options->enable_hstore)) {
-                    if (m_options->slim && !m_options->droptemp) {
-                        pgsql_exec(sql_conn, PGRES_COMMAND_OK, "CREATE INDEX %s_tags_index ON %s USING GIN (tags) TABLESPACE %s;\n", table->name.c_str(), table->name.c_str(), m_options->tblsmain_index);
-                    } else {
-                        pgsql_exec(sql_conn, PGRES_COMMAND_OK, "CREATE INDEX %s_tags_index ON %s USING GIN (tags) TABLESPACE %s;\n", table->name.c_str(), table->name.c_str(), m_options->tblsmain_index);
-=======
-        if (m_options.enable_hstore_index) {
-            fprintf(stderr, "Creating hstore indexes on  %s\n", table->name);
             if (m_options.tblsmain_index) {
                 if (HSTORE_NONE != (m_options.enable_hstore)) {
                     if (m_options.slim && !m_options.droptemp) {
-                        pgsql_exec(sql_conn, PGRES_COMMAND_OK, "CREATE INDEX %s_tags_index ON %s USING GIN (tags) TABLESPACE %s;\n", table->name, table->name, m_options.tblsmain_index->c_str());
+                        pgsql_exec(sql_conn, PGRES_COMMAND_OK, "CREATE INDEX %s_tags_index ON %s USING GIN (tags) TABLESPACE %s;\n", table->name.c_str(), table->name.c_str(), m_options.tblsmain_index->c_str());
                     } else {
-                        pgsql_exec(sql_conn, PGRES_COMMAND_OK, "CREATE INDEX %s_tags_index ON %s USING GIN (tags) TABLESPACE %s;\n", table->name, table->name, m_options.tblsmain_index->c_str());
->>>>>>> 3b17ba6d
+                        pgsql_exec(sql_conn, PGRES_COMMAND_OK, "CREATE INDEX %s_tags_index ON %s USING GIN (tags) TABLESPACE %s;\n", table->name.c_str(), table->name.c_str(), m_options.tblsmain_index->c_str());
                     }
                 }
                 for(size_t i = 0; i < m_options.hstore_columns.size(); ++i) {
                     if (m_options.slim && !m_options.droptemp) {
                         pgsql_exec(sql_conn, PGRES_COMMAND_OK, "CREATE INDEX %s_hstore_%i_index ON %s USING GIN (\"%s\") TABLESPACE %s;\n",
-<<<<<<< HEAD
-                               table->name.c_str(), int(i),table->name.c_str(), m_options->hstore_columns[i].c_str(), m_options->tblsmain_index);
+                               table->name.c_str(), int(i),table->name.c_str(), m_options.hstore_columns[i].c_str(), m_options.tblsmain_index->c_str());
                     } else {
                         pgsql_exec(sql_conn, PGRES_COMMAND_OK, "CREATE INDEX %s_hstore_%i_index ON %s USING GIN (\"%s\") TABLESPACE %s;\n",
-                               table->name.c_str(), int(i),table->name.c_str(), m_options->hstore_columns[i].c_str(), m_options->tblsmain_index);
-                    }
-                }
-            } else {
-                if (HSTORE_NONE != (m_options->enable_hstore)) {
-                    if (m_options->slim && !m_options->droptemp) {
-                        pgsql_exec(sql_conn, PGRES_COMMAND_OK, "CREATE INDEX %s_tags_index ON %s USING GIN (tags);\n", table->name.c_str(), table->name.c_str());
-=======
-                               table->name, int(i),table->name, m_options.hstore_columns[i].c_str(), m_options.tblsmain_index->c_str());
-                    } else {
-                        pgsql_exec(sql_conn, PGRES_COMMAND_OK, "CREATE INDEX %s_hstore_%i_index ON %s USING GIN (\"%s\") TABLESPACE %s;\n",
-                               table->name, int(i),table->name, m_options.hstore_columns[i].c_str(), m_options.tblsmain_index->c_str());
+                               table->name.c_str(), int(i),table->name.c_str(), m_options.hstore_columns[i].c_str(), m_options.tblsmain_index->c_str());
                     }
                 }
             } else {
                 if (HSTORE_NONE != (m_options.enable_hstore)) {
                     if (m_options.slim && !m_options.droptemp) {
-                        pgsql_exec(sql_conn, PGRES_COMMAND_OK, "CREATE INDEX %s_tags_index ON %s USING GIN (tags);\n", table->name, table->name);
->>>>>>> 3b17ba6d
+                        pgsql_exec(sql_conn, PGRES_COMMAND_OK, "CREATE INDEX %s_tags_index ON %s USING GIN (tags);\n", table->name.c_str(), table->name.c_str());
                     } else {
                         pgsql_exec(sql_conn, PGRES_COMMAND_OK, "CREATE INDEX %s_tags_index ON %s USING GIN (tags) ;\n", table->name.c_str(), table->name.c_str());
                     }
                 }
-<<<<<<< HEAD
-                for(size_t i = 0; i < m_options->hstore_columns.size(); ++i) {
-                    if (m_options->slim && !m_options->droptemp) {
-                        pgsql_exec(sql_conn, PGRES_COMMAND_OK, "CREATE INDEX %s_hstore_%i_index ON %s USING GIN (\"%s\");\n", table->name.c_str(), int(i), table->name.c_str(), m_options->hstore_columns[i].c_str());
-                    } else {
-                        pgsql_exec(sql_conn, PGRES_COMMAND_OK, "CREATE INDEX %s_hstore_%i_index ON %s USING GIN (\"%s\");\n", table->name.c_str(), int(i), table->name.c_str(), m_options->hstore_columns[i].c_str());
-=======
                 for(size_t i = 0; i < m_options.hstore_columns.size(); ++i) {
                     if (m_options.slim && !m_options.droptemp) {
-                        pgsql_exec(sql_conn, PGRES_COMMAND_OK, "CREATE INDEX %s_hstore_%i_index ON %s USING GIN (\"%s\");\n", table->name, int(i), table->name, m_options.hstore_columns[i].c_str());
+                        pgsql_exec(sql_conn, PGRES_COMMAND_OK, "CREATE INDEX %s_hstore_%i_index ON %s USING GIN (\"%s\");\n", table->name.c_str(), int(i), table->name.c_str(), m_options.hstore_columns[i].c_str());
                     } else {
-                        pgsql_exec(sql_conn, PGRES_COMMAND_OK, "CREATE INDEX %s_hstore_%i_index ON %s USING GIN (\"%s\");\n", table->name, int(i), table->name, m_options.hstore_columns[i].c_str());
->>>>>>> 3b17ba6d
+                        pgsql_exec(sql_conn, PGRES_COMMAND_OK, "CREATE INDEX %s_hstore_%i_index ON %s USING GIN (\"%s\");\n", table->name.c_str(), int(i), table->name.c_str(), m_options.hstore_columns[i].c_str());
                     }
                 }
             }
