--- conflicted
+++ resolved
@@ -115,25 +115,9 @@
 void output_multi_t::enqueue_relations(pending_queue_t &job_queue, osmid_t id, size_t output_id, size_t& added) {
     int ret = 0;
 
-<<<<<<< HEAD
     //make sure we get the one passed in
     job_queue.push(pending_job_t(id, output_id));
     added++;
-=======
-    // Check if it's marked as done
-    if (!m_ptr->ways_done_tracker->is_marked(id)) {
-        keyval::initList(&tags_int);
-        // Try to fetch the way from the DB
-        if (!m_ptr->m_mid->ways_get(id, &tags_int, &nodes_int, &count_int)) {
-            // Output the way
-            ret = m_ptr->reprocess_way(id,  nodes_int, count_int, &tags_int, exists);
-            free(nodes_int);
-        }
-        keyval::resetList(&tags_int);
-    }
-    return 0;
-}
->>>>>>> 8c36d955
 
     //grab the first one or bail if its not valid
     osmid_t popped = rels_pending_tracker->pop_mark();
@@ -160,34 +144,14 @@
     member *members_int;
     int count_int;
     int ret = 0;
-<<<<<<< HEAD
-
-    initList(&tags_int);
+
+    keyval::initList(&tags_int);
     // Try to fetch the relation from the DB
     if (!m_mid->relations_get(id, &members_int, &count_int, &tags_int)) {
         ret = process_relation(id, members_int, count_int, &tags_int, exists);
         free(members_int);
     }
-    resetList(&tags_int);
-=======
-    keyval::initList(&tags_int);
-    if (!m_ptr->m_mid->relations_get(id, &members_int, &count_int, &tags_int)) {
-        ret = m_ptr->process_relation(id, members_int, count_int, &tags_int, exists);
-        free(members_int);
-    }
     keyval::resetList(&tags_int);
-    return ret;
-}
-
-int output_multi_t::rel_cb_func::operator()(osmid_t id, int exists) {
-    int ret = 0;
-
-    //loop through the pending rels up to id
-    while (m_next_internal_id < id) {
-        ret = do_single(m_next_internal_id, exists) + ret > 0 ? 1 : 0;
-        m_next_internal_id = m_ptr->rels_pending_tracker->pop_mark();
-    }
->>>>>>> 8c36d955
 
     return ret;
 }
