# osm2pgsql

https://osm2pgsql.org

osm2pgsql is a tool for loading OpenStreetMap data into a PostgreSQL / PostGIS
database suitable for applications like rendering into a map, geocoding with
Nominatim, or general analysis.

See the [documentation](https://osm2pgsql.org/doc/) for instructions on how
to install and run osm2pgsql.

[![Github Actions Build Status](https://github.com/openstreetmap/osm2pgsql/workflows/CI/badge.svg?branch=master)](https://github.com/openstreetmap/osm2pgsql/actions)
[![Packaging Status](https://repology.org/badge/tiny-repos/osm2pgsql.svg)](https://repology.org/project/osm2pgsql/versions)

## Features

* Converts OSM files to a PostgreSQL DB
* Conversion of tags to columns is configurable in the style file
* Able to read .gz, .bz2, .pbf and .o5m files directly
* Can apply diffs to keep the database up to date
* Support the choice of output projection
* Configurable table names
* Support for hstore field type to store the complete set of tags in one database
  field if desired

## Installing

Most Linux distributions include osm2pgsql. It is available on macOS with
[Homebrew](https://brew.sh/) and Windows builds are also available. See
https://osm2pgsql.org/doc/install.html for details.

## Building

The latest source code is available in the osm2pgsql git repository on GitHub
and can be downloaded as follows:

```sh
git clone https://github.com/openstreetmap/osm2pgsql.git
```

Osm2pgsql uses the cross-platform [CMake build system](https://cmake.org/)
to configure and build itself.

Required libraries are

* [CLI11](https://github.com/CLIUtils/CLI11)
* [expat](https://libexpat.github.io/)
* [proj](https://proj.org/)
* [bzip2](http://www.bzip.org/)
* [zlib](https://www.zlib.net/)
* [Boost libraries](https://www.boost.org/), including geometry, system and
  filesystem
* [nlohmann/json](https://json.nlohmann.me/)
* [OpenCV](https://opencv.org/) (Optional, for generalization only)
* [potrace](https://potrace.sourceforge.net/) (Optional, for generalization only)
* [PostgreSQL](https://www.postgresql.org/) client libraries
* [Lua](https://www.lua.org/) (Optional, used for Lua tag transforms
  and the flex output)
* [Python](https://python.org/) (only for running tests)
* [Psycopg](https://www.psycopg.org/) (only for running tests)

The following libraries are included in the `contrib` directory. You can build
with other versions of those libraries (set the `EXTERNAL_*libname*` option to
`ON`) but make sure you are using a compatible version:

* [fmt](https://fmt.dev/) (>= 7.1.3)
* [libosmium](https://osmcode.org/libosmium/) (>= 2.17.0)
* [protozero](https://github.com/mapbox/protozero) (>= 1.6.3)

It also requires access to a database server running
[PostgreSQL](https://www.postgresql.org/) 9.6+ and
[PostGIS](https://www.postgis.net/) 2.2+.

Make sure you have installed the development packages for the libraries
mentioned in the requirements section and a C++ compiler which supports C++17.
We officially support gcc >= 7.0 and clang >= 8.

To rebuild the included man page you'll need the [pandoc](https://pandoc.org/)
tool.

First install the dependencies.

On a Debian or Ubuntu system, this can be done with:

```sh
sudo apt-get install make cmake g++ libboost-dev libboost-system-dev \
  libboost-filesystem-dev libexpat1-dev zlib1g-dev libpotrace-dev \
  libopencv-dev libbz2-dev libpq-dev libproj-dev lua5.3 liblua5.3-dev \
  pandoc nlohmann-json3-dev pyosmium
```

On a Fedora system, use

```sh
sudo dnf install cmake make gcc-c++ libtool boost-devel bzip2-devel \
  expat-devel fmt-devel json-devel libpq-devel lua-devel zlib-devel \
  potrace-devel opencv-devel python3-osmium \
  postgresql-devel proj-devel proj-epsg pandoc
```

On RedHat / CentOS first run `sudo yum install epel-release` then install
dependencies with:

```sh
sudo yum install cmake make gcc-c++ boost-devel expat-devel zlib-devel \
  potrace-devel opencv-devel json-devel python3-osmium \
  bzip2-devel postgresql-devel proj-devel proj-epsg lua-devel pandoc
```

On a FreeBSD system, use

```sh
pkg install devel/cmake devel/boost-libs textproc/expat2 \
  databases/postgresql94-client graphics/proj lang/lua52
```

On Alpine, use

```sh
<<<<<<< HEAD
apk --update-cache add cmake make g++ nlohmann-json \
  postgresql-dev boost-dev expat-dev bzip2-dev zlib-dev \
  libpq proj-dev lua5.3-dev luajit-dev
=======
apk --update-cache add cmake make g++ boost-dev expat-dev \
  bzip2-dev zlib-dev libpq nlohmann-json proj-dev lua5.3-dev postgresql-dev
>>>>>>> cf66989f
```

Once dependencies are installed, use CMake to build the Makefiles in a separate
folder:

```sh
mkdir build && cd build
cmake ..
```

If some installed dependencies are not found by CMake, more options may need
to be set. Typically, setting `CMAKE_PREFIX_PATH` to a list of appropriate
paths is sufficient.

When the Makefiles have been successfully built, compile with

```sh
make
```

The man page can be rebuilt with:

```sh
make man
```

The compiled files can be installed with

```sh
sudo make install
```

To install the experimental `osm2pgsql-gen` binary use

```sh
sudo make install-gen
```

By default, the Release build with debug info is created and no tests are
compiled. You can change that behavior by using additional options like
following:

```sh
cmake .. -G "Unix Makefiles" -DCMAKE_BUILD_TYPE=Debug -DBUILD_TESTS=ON
```

Note that `Debug` builds will be much slower than release build. For production
`Release` or `RelWithDebInfo` builds are recommended.

### Using the PROJ library

Osm2pgsql has builtin support for the Latlong (WGS84, EPSG:4326) and the
WebMercator (EPSG:3857) projection. If you need other projections you have to
compile with the PROJ library.

Both the older API (PROJ version 4) and the newer API (PROJ version 6.1 and
above) are supported. Usually the CMake configuration will find a suitable
version and use it automatically, but you can set the `USE_PROJ_LIB` CMake
cache variable to choose between the following behaviours:

* `4`: Look for PROJ library with API version 4. If it is not found, stop with
  error.
* `6`: Look for PROJ library with API version 6. If it is not found, stop with
  error.
* `off`: Build without PROJ library.
* `auto`: Choose API 4 if available, otherwise API 6. If both are not available
  build without PROJ library. (This is the default.)

## Using LuaJIT

To speed up Lua tag transformations, [LuaJIT](https://luajit.org/) can be
optionally enabled on supported platforms. This can speed up processing
considerably.

On a Debian or Ubuntu system install the LuaJIT library:

```sh
sudo apt-get install libluajit-5.1-dev
```

Configuration parameter `WITH_LUAJIT=ON` needs to be added to enable LuaJIT.
Otherwise make and installation steps are identical to the description above.

```sh
cmake -D WITH_LUAJIT=ON ..
```

Use `osm2pgsql --version` to verify that the build includes LuaJIT support.
The output should show something like

```
Lua 5.1.4 (LuaJIT 2.1.0-beta3)
```

## Generalization

There is some experimental support for data generalization. See
https://osm2pgsql.org/generalization/ for details.

## Help/Support

If you have problems with osm2pgsql or want to report a bug, go to
https://osm2pgsql.org/support/ .

## License

This program is free software; you can redistribute it and/or
modify it under the terms of the GNU General Public License
as published by the Free Software Foundation; either version 2
of the License, or (at your option) any later version.

This program is distributed in the hope that it will be useful,
but WITHOUT ANY WARRANTY; without even the implied warranty of
MERCHANTABILITY or FITNESS FOR A PARTICULAR PURPOSE.  See the
GNU General Public License for more details.

## Contributing

We welcome contributions to osm2pgsql. See [CONTRIBUTING.md](CONTRIBUTING.md)
and https://osm2pgsql.org/contribute/ for information on how to contribute.
<|MERGE_RESOLUTION|>--- conflicted
+++ resolved
@@ -117,14 +117,9 @@
 On Alpine, use
 
 ```sh
-<<<<<<< HEAD
 apk --update-cache add cmake make g++ nlohmann-json \
   postgresql-dev boost-dev expat-dev bzip2-dev zlib-dev \
   libpq proj-dev lua5.3-dev luajit-dev
-=======
-apk --update-cache add cmake make g++ boost-dev expat-dev \
-  bzip2-dev zlib-dev libpq nlohmann-json proj-dev lua5.3-dev postgresql-dev
->>>>>>> cf66989f
 ```
 
 Once dependencies are installed, use CMake to build the Makefiles in a separate
